from functools import singledispatch, wraps
from string import ascii_letters
from typing import Tuple
from collections.abc import Mapping

import numpy as np
import pandas as pd
from pandas.api.types import is_numeric_dtype
import pytest
from scipy import sparse

from anndata import h5py as adh5py
from anndata import AnnData
from anndata.core.views import ArrayView


@singledispatch
def asarray(x):
    """Convert x to a numpy array"""
    return np.asarray(x)


@asarray.register(sparse.spmatrix)
def asarray_sparse(x):
    return x.toarray()


@asarray.register(adh5py.SparseDataset)
def asarray_sparse(x):
    return asarray(x.value)


def gen_typed_df(n, index=None):
    # TODO: Think about allowing index to be passed for n
    letters = np.fromiter(iter(ascii_letters), "U1")
    if n > len(letters):
        letters = letters[: n // 2]  # Make sure categories are repeated
    return pd.DataFrame(
        dict(
            cat=pd.Categorical(np.random.choice(letters, n)),
            cat_ordered=pd.Categorical(np.random.choice(letters, n), ordered=True),
            int64=np.random.randint(-50, 50, n),
            float64=np.random.random(n),
            uint8=np.random.randint(255, size=n, dtype="uint8"),
        ),
        index=index,
    )


def gen_typed_df_t2_size(m, n, index=None, columns=None):
    s = 0
    df = pd.DataFrame()
    new_vals = gen_typed_df(m)
    while s < (n / new_vals.shape[1]):
        new_vals = gen_typed_df(m, index=index)
        new_vals.columns = new_vals.columns + "_" + str(s)
        df[new_vals.columns] = new_vals
        s += 1
    df = df.iloc[:m, :n].copy()
    if columns is not None:
        df.columns = columns
    return df


# TODO: Use hypothesis for this?
def gen_adata(
    shape: Tuple[int, int],
    X_type=sparse.csr_matrix,
    X_dtype=np.float32,
    # obs_dtypes,
    # var_dtypes,
    obsm_types: "Collection[Type]" = (
        sparse.csr_matrix,
        np.ndarray,
        pd.DataFrame,
    ),
    varm_types: "Collection[Type]" = (
        sparse.csr_matrix,
        np.ndarray,
        pd.DataFrame,
    ),
    layers_types: "Collection[Type]" = (
        sparse.csr_matrix,
        np.ndarray,
        pd.DataFrame,
    ),
) -> AnnData:
    """Helper function to generate a random anndata for testing purposes.

    Note: For `obsm_types`, `varm_types`, and `layers_types` these currently
    just filter already created objects. In future, these should choose which
    objects are created.

    Params
    ------
    shape
        What shape you want the anndata to be.
    X_type
        What kind of container should `X` be? This will be called on a randomly
        generated 2d array.
    X_dtype
        What should the dtype of the `.X` container be?
    obsm_types
        What kinds of containers should be in `.obsm`?
    varm_types
        What kinds of containers should be in `.varm`?
    layers_types
        What kinds of containers should be in `.layers`?
    """
    M, N = shape
    obs_names = pd.Index(f"cell{i}" for i in range(shape[0]))
    var_names = pd.Index(f"gene{i}" for i in range(shape[1]))
    obs = gen_typed_df(M, obs_names)
    var = gen_typed_df(N, var_names)
    # For #147
    obs.rename(columns={"cat": "obs_cat"}, inplace=True)
    var.rename(columns={"cat": "var_cat"}, inplace=True)

    obsm = dict(
        array=np.random.random((M, 50)),
        sparse=sparse.random(M, 100, format="csr"),
        df=gen_typed_df(M, obs_names),
    )
    obsm = {k: v for k, v in obsm.items() if type(v) in obsm_types}
    varm = dict(
        array=np.random.random((N, 50)),
        sparse=sparse.random(N, 100, format="csr"),
        df=gen_typed_df(N, var_names),
    )
    varm = {k: v for k, v in varm.items() if type(v) in varm_types}
    layers = dict(
        array=np.random.random((M, N)),
        sparse=sparse.random(M, N, format="csr"),
        df=gen_typed_df_t2_size(M, N, index=obs_names, columns=var_names),
    )
    layers = {k: v for k, v in layers.items() if type(v) in layers_types}
    obsp = dict(
        array=np.random.random((M, M)), sparse=sparse.random(M, M, format="csr")
    )
    varp = dict(
        array=np.random.random((N, N)), sparse=sparse.random(N, N, format="csr")
    )
    adata = AnnData(
        X=X_type(np.random.binomial(100, 0.005, (M, N)).astype(X_dtype)),
        obs=obs,
        var=var,
        obsm=obsm,
        varm=varm,
        layers=layers,
        obsp=obsp,
        varp=varp,
        dtype=X_dtype,
    )
    return adata


def array_bool_subset(index, min_size=2):
    b = np.zeros(len(index), dtype=bool)
    selected = np.random.choice(
        range(len(index)),
        size=np.random.randint(min_size, len(index), ()),
        replace=False,
    )
    b[selected] = True
    return b


def array_subset(index, min_size=2):
    if len(index) < min_size:
        raise ValueError(
            f"min_size (={min_size}) must be smaller than len(index) (={len(index)}"
        )
    return np.random.choice(
        index, size=np.random.randint(min_size, len(index), ()), replace=False
    )


def array_int_subset(index, min_size=2):
    if len(index) < min_size:
        raise ValueError(
            f"min_size (={min_size}) must be smaller than len(index) (={len(index)}"
        )
    return np.random.choice(
        np.arange(len(index)),
        size=np.random.randint(min_size, len(index), ()),
        replace=False,
    )


def slice_subset(index, min_size=2):
    while True:
        points = np.random.choice(
            np.arange(len(index) + 1), size=2, replace=False
        )
        s = slice(*sorted(points))
        if len(range(*s.indices(len(index)))) >= min_size:
            break
    return s


def single_subset(index):
    return index[np.random.randint(0, len(index), size=())]


@pytest.fixture(
    params=[
        array_subset,
        slice_subset,
        single_subset,
        array_int_subset,
        array_bool_subset,
    ]
)
def subset_func(request):
    return request.param


###################
# Checking equality
###################


def format_msg(elem_name):
    if elem_name is not None:
        return f"Error raised from element '{elem_name}'."
    else:
        return ""


# TODO: it would be better to modify the other exception
def report_name(func):
    """Report name of element being tested if test fails."""

    @wraps(func)
    def func_wrapper(*args, _elem_name=None, **kwargs):
        try:
            return func(*args, **kwargs)
        except Exception as e:
            if _elem_name is not None and not hasattr(e, "_name_attached"):
                msg = format_msg(_elem_name)
                args = list(e.args)
                if len(args) == 0:
                    args = [msg]
                else:
                    args[0] = f"{args[0]}\n\n{msg}"
                e.args = tuple(args)
                e._name_attached = True
            raise e

    return func_wrapper


@report_name
def _assert_equal(a, b):
    """Allows reporting elem name for simple assertion."""
    assert a == b


@singledispatch
def assert_equal(a, b, exact=False, elem_name=None):
    _assert_equal(a, b, _elem_name=elem_name)


@assert_equal.register(np.ndarray)
def assert_equal_ndarray(a, b, exact=False, elem_name=None):
    b = asarray(b)
    if not exact and is_numeric_dtype(a) and is_numeric_dtype(b):
        assert np.allclose(a, b, equal_nan=True), format_msg(elem_name)
    elif (  # Structured dtype
        not exact
        and hasattr(a, "dtype")
        and hasattr(b, "dtype")
        and len(a.dtype) > 1
        and len(b.dtype) > 0
    ):
        assert_equal(pd.DataFrame(a), pd.DataFrame(b), exact, elem_name)
    else:
        assert np.all(a == b), format_msg(elem_name)


@assert_equal.register(ArrayView)
def assert_equal_arrayview(a, b, exact=False, elem_name=None):
    assert_equal(asarray(a), asarray(b), exact=exact, elem_name=elem_name)


@assert_equal.register(adh5py.SparseDataset)
@assert_equal.register(sparse.spmatrix)
def assert_equal_sparse(a, b, exact=False, elem_name=None):
    a = asarray(a)
    assert_equal(b, a, exact, elem_name=elem_name)


@assert_equal.register(pd.DataFrame)
def are_equal_dataframe(a, b, exact=False, elem_name=None):
    if not isinstance(b, pd.DataFrame):
<<<<<<< HEAD
        assert_equal(b, a, exact, elem_name),  # a.values maybe?
    if not exact:
        report_name(pd.testing.assert_frame_equal)(
            a,
            b,
            _elem_name=elem_name,
        )
    else:
        report_name(pd.testing.assert_frame_equal)(
            a,
            b,
            check_exact=True,
            check_index_type=True,
            _elem_name=elem_name,
        )
=======
        assert_equal(b, a, exact, elem_name)  # , a.values maybe?

    report_name(pd.testing.assert_frame_equal)(
        a,
        b,
        check_index_type=exact,
        check_exact=exact,
        # If False: check encoded values, but not codes
        check_categorical=exact,
        # Should different orderings be allowed?
        # check_like=exact,
        check_names=False,
        _elem_name=elem_name,
    )
>>>>>>> 00b4b91c


@assert_equal.register(Mapping)
def assert_equal_mapping(a, b, exact=False, elem_name=None):
    assert set(a.keys()) == set(b.keys()), format_msg(elem_name)
    for k in a.keys():
        if elem_name is None:
            elem_name = ""
        assert_equal(a[k], b[k], exact, f"{elem_name}/{k}")


@assert_equal.register(pd.Index)
def assert_equal_index(a, b, exact=False, elem_name=None):
    if not exact:
        report_name(pd.testing.assert_index_equal)(
            a[np.argsort(a)],
            b[np.argsort(b)],
            check_names=False,
            check_categorical=False,
            _elem_name=elem_name,
        )
    else:
        report_name(pd.testing.assert_index_equal)(a, b, _elem_name=elem_name)


@assert_equal.register(AnnData)
def assert_adata_equal(a: AnnData, b: AnnData, exact: bool = False):
    """
    Check whether two AnnData objects are equivalent,
    raising an AssertionError if they aren't.

    Params
    ------
    a
    b
    exact
        Whether comparisons should be exact or not. This has a somewhat flexible
        meaning and should probably get refined in the future.
    """
    # There may be issues comparing views, since np.allclose
    # can modify ArrayViews if they contain `nan`s
    assert_equal(a.obs_names, b.obs_names, exact, elem_name="obs_names")
    assert_equal(a.var_names, b.var_names, exact, elem_name="var_names")
    if not exact:
        # Reorder all elements if neccesary
        idx = [slice(None), slice(None)]
        change_flag = (
            False
        )  # Since it's a pain to compare a list of pandas objects
        if not np.all(a.obs_names == b.obs_names):
            idx[0] = a.obs_names
            change_flag = True
        if not np.all(a.var_names == b.var_names):
            idx[1] = a.var_names
            change_flag = True
        if change_flag:
            b = b[tuple(idx)].copy()
    assert_equal(a.obs, b.obs, exact, elem_name="obs")
    assert_equal(a.var, b.var, exact, elem_name="var")
    assert_equal(a.X, b.X, exact, elem_name="X")
    for mapping_attr in ["obsm", "varm", "layers", "uns", "obsp", "varp"]:
        assert_equal(
            getattr(a, mapping_attr),
            getattr(b, mapping_attr),
            exact,
            elem_name=mapping_attr,
        )
    if a.raw is not None:
        assert_equal(a.raw.X, b.raw.X, exact, elem_name="raw/X")
        assert_equal(a.raw.var, b.raw.var, exact, elem_name="raw/var")
        assert_equal(a.raw.varm, b.raw.varm, exact, elem_name="raw/varm")<|MERGE_RESOLUTION|>--- conflicted
+++ resolved
@@ -293,23 +293,6 @@
 @assert_equal.register(pd.DataFrame)
 def are_equal_dataframe(a, b, exact=False, elem_name=None):
     if not isinstance(b, pd.DataFrame):
-<<<<<<< HEAD
-        assert_equal(b, a, exact, elem_name),  # a.values maybe?
-    if not exact:
-        report_name(pd.testing.assert_frame_equal)(
-            a,
-            b,
-            _elem_name=elem_name,
-        )
-    else:
-        report_name(pd.testing.assert_frame_equal)(
-            a,
-            b,
-            check_exact=True,
-            check_index_type=True,
-            _elem_name=elem_name,
-        )
-=======
         assert_equal(b, a, exact, elem_name)  # , a.values maybe?
 
     report_name(pd.testing.assert_frame_equal)(
@@ -317,14 +300,8 @@
         b,
         check_index_type=exact,
         check_exact=exact,
-        # If False: check encoded values, but not codes
-        check_categorical=exact,
-        # Should different orderings be allowed?
-        # check_like=exact,
-        check_names=False,
         _elem_name=elem_name,
     )
->>>>>>> 00b4b91c
 
 
 @assert_equal.register(Mapping)
