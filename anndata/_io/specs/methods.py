--- conflicted
+++ resolved
@@ -90,13 +90,8 @@
     if isinstance(elem, Mapping):
         # Backwards compat sparse arrays
         if "h5sparse_format" in elem.attrs:
-<<<<<<< HEAD
             return sparse_dataset(elem).to_memory()
-        return {k: read_elem(v) for k, v in elem.items()}
-=======
-            return SparseDataset(elem).to_memory()
         return {k: _reader.read_elem(v) for k, v in elem.items()}
->>>>>>> de33f9a7
     elif isinstance(elem, h5py.Dataset):
         return h5ad.read_dataset(elem)  # TODO: Handle legacy
 
@@ -115,13 +110,8 @@
     if isinstance(elem, Mapping):
         # Backwards compat sparse arrays
         if "h5sparse_format" in elem.attrs:
-<<<<<<< HEAD
             return sparse_dataset(elem).to_memory()
-        return {k: read_elem(v) for k, v in elem.items()}
-=======
-            return SparseDataset(elem).to_memory()
         return {k: _reader.read_elem(v) for k, v in elem.items()}
->>>>>>> de33f9a7
     elif isinstance(elem, ZarrArray):
         return zarr.read_dataset(elem)  # TODO: Handle legacy
 
@@ -486,17 +476,11 @@
 )
 
 
-<<<<<<< HEAD
 @_REGISTRY.register_write(H5Group, CSRDataset, IOSpec("", "0.1.0"))
 @_REGISTRY.register_write(H5Group, CSCDataset, IOSpec("", "0.1.0"))
 @_REGISTRY.register_write(ZarrGroup, CSRDataset, IOSpec("", "0.1.0"))
 @_REGISTRY.register_write(ZarrGroup, CSCDataset, IOSpec("", "0.1.0"))
-def write_sparse_dataset(f, k, elem, dataset_kwargs=MappingProxyType({})):
-=======
-@_REGISTRY.register_write(H5Group, SparseDataset, IOSpec("", "0.1.0"))
-@_REGISTRY.register_write(ZarrGroup, SparseDataset, IOSpec("", "0.1.0"))
 def write_sparse_dataset(f, k, elem, _writer, dataset_kwargs=MappingProxyType({})):
->>>>>>> de33f9a7
     write_sparse_compressed(
         f,
         k,
@@ -514,13 +498,8 @@
 @_REGISTRY.register_read(H5Group, IOSpec("csr_matrix", "0.1.0"))
 @_REGISTRY.register_read(ZarrGroup, IOSpec("csc_matrix", "0.1.0"))
 @_REGISTRY.register_read(ZarrGroup, IOSpec("csr_matrix", "0.1.0"))
-<<<<<<< HEAD
-def read_sparse(elem):
+def read_sparse(elem, _reader):
     return sparse_dataset(elem).to_memory()
-=======
-def read_sparse(elem, _reader):
-    return SparseDataset(elem).to_memory()
->>>>>>> de33f9a7
 
 
 @_REGISTRY.register_read_partial(H5Group, IOSpec("csc_matrix", "0.1.0"))
