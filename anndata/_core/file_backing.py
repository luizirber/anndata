--- conflicted
+++ resolved
@@ -114,13 +114,8 @@
     return x[...]
 
 
-<<<<<<< HEAD
 @to_memory.register(BaseCompressedSparseDataset)
 def _(x: BaseCompressedSparseDataset, copy=True):
-=======
-@to_memory.register(SparseDataset)
-def _(x: SparseDataset, copy=False):
->>>>>>> de33f9a7
     return x.to_memory()
 
 
