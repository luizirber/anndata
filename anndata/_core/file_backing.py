--- conflicted
+++ resolved
@@ -7,13 +7,8 @@
 import h5py
 
 from . import anndata
-<<<<<<< HEAD
 from .sparse_dataset import BaseCompressedSparseDataset
-from ..compat import ZarrArray
-=======
-from .sparse_dataset import SparseDataset
 from ..compat import ZarrArray, DaskArray
->>>>>>> bc9f8863
 
 
 class AnnDataFileManager:
@@ -119,13 +114,8 @@
     return x[...]
 
 
-<<<<<<< HEAD
 @to_memory.register(BaseCompressedSparseDataset)
-def _(x: BaseCompressedSparseDataset):
-    return x.to_memory()
-=======
-@to_memory.register(SparseDataset)
-def _(x: SparseDataset, copy=True):
+def _(x: BaseCompressedSparseDataset, copy=True):
     return x.to_memory()
 
 
@@ -136,5 +126,4 @@
 
 @to_memory.register(Mapping)
 def _(x: Mapping, copy=True):
-    return {k: to_memory(v, copy=copy) for k, v in x.items()}
->>>>>>> bc9f8863
+    return {k: to_memory(v, copy=copy) for k, v in x.items()}