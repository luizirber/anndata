from functools import singledispatch
from os import PathLike
from pathlib import Path
from typing import Optional, Union, Iterator, Literal

import h5py

from . import anndata
<<<<<<< HEAD
from .sparse_dataset import BaseCompressedSparseDataset
from ..compat import Literal, ZarrArray
=======
from .sparse_dataset import SparseDataset
from ..compat import ZarrArray
>>>>>>> 8fd6ab05


class AnnDataFileManager:
    """Backing file manager for AnnData."""

    def __init__(
        self,
        adata: "anndata.AnnData",
        filename: Optional[PathLike] = None,
        filemode: Optional[Literal["r", "r+"]] = None,
    ):
        self._adata = adata
        self.filename = filename
        self._filemode = filemode
        self._file = None
        if filename:
            self.open()

    def __repr__(self) -> str:
        if self.filename is None:
            return "Backing file manager: no file is set."
        else:
            return f"Backing file manager of file {self.filename}."

    def __contains__(self, x) -> bool:
        return x in self._file

    def __iter__(self) -> Iterator[str]:
        return iter(self._file)

    def __getitem__(
        self, key: str
    ) -> Union[h5py.Group, h5py.Dataset, BaseCompressedSparseDataset]:
        return self._file[key]

    def __setitem__(
        self,
        key: str,
        value: Union[h5py.Group, h5py.Dataset, BaseCompressedSparseDataset],
    ):
        self._file[key] = value

    def __delitem__(self, key: str):
        del self._file[key]

    @property
    def filename(self) -> Path:
        return self._filename

    @filename.setter
    def filename(self, filename: Optional[PathLike]):
        self._filename = None if filename is None else Path(filename)

    def open(
        self,
        filename: Optional[PathLike] = None,
        filemode: Optional[Literal["r", "r+"]] = None,
    ):
        if filename is not None:
            self.filename = filename
        if filemode is not None:
            self._filemode = filemode
        if self.filename is None:
            raise ValueError("Cannot open backing file if backing not initialized.")
        self._file = h5py.File(self.filename, self._filemode)

    def close(self):
        """Close the backing file, remember filename, do *not* change to memory mode."""
        if self._file is not None:
            self._file.close()

    def _to_memory_mode(self):
        """Close the backing file, forget filename, *do* change to memory mode."""
        self._adata.__X = self._adata.X[()]
        self._file.close()
        self._file = None
        self._filename = None

    @property
    def is_open(self) -> bool:
        """State of backing file."""
        if self._file is None:
            return False
        # try accessing the id attribute to see if the file is open
        return bool(self._file.id)


@singledispatch
def to_memory(x):
    """Permissivley convert objects to in-memory representation.

    If they already are in-memory, (or are just unrecognized) pass a copy through.
    """
    return x.copy()


@to_memory.register(ZarrArray)
@to_memory.register(h5py.Dataset)
def _(x):
    return x[...]


@to_memory.register(BaseCompressedSparseDataset)
def _(x: BaseCompressedSparseDataset):
    return x.to_memory()<|MERGE_RESOLUTION|>--- conflicted
+++ resolved
@@ -6,13 +6,8 @@
 import h5py
 
 from . import anndata
-<<<<<<< HEAD
 from .sparse_dataset import BaseCompressedSparseDataset
-from ..compat import Literal, ZarrArray
-=======
-from .sparse_dataset import SparseDataset
 from ..compat import ZarrArray
->>>>>>> 8fd6ab05
 
 
 class AnnDataFileManager:
