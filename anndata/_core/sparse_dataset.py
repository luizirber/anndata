"""\
This module implements on disk sparse datasets.

This code is based on and uses the conventions of h5sparse_ by `Appier Inc.`_.
See the copyright and license note in this directory source code.

.. _h5sparse: https://github.com/appier/h5sparse
.. _Appier Inc.: https://www.appier.com/
"""

# TODO:
# - think about supporting the COO format
from __future__ import annotations

import collections.abc as cabc
import warnings
from abc import ABC
from functools import cached_property
from itertools import accumulate, chain
<<<<<<< HEAD
=======
from math import floor
>>>>>>> c790113f
from pathlib import Path
from typing import TYPE_CHECKING, Literal, NamedTuple

import h5py
import numpy as np
import scipy.sparse as ss
from scipy.sparse import _sparsetools

from anndata._core.index import _fix_slice_bounds
<<<<<<< HEAD
=======
from anndata.compat import H5Group, ZarrArray, ZarrGroup
>>>>>>> c790113f

from ..compat import H5Group, ZarrArray, ZarrGroup, _read_attr

try:
    # Not really important, just for IDEs to be more helpful
    from scipy.sparse.compressed import _cs_matrix
except ImportError:
    _cs_matrix = ss.spmatrix

from .index import Index, _subset, unpack_index

if TYPE_CHECKING:
    from collections.abc import Iterable, Sequence

    from .._types import GroupStorageType


class BackedFormat(NamedTuple):
    format: str
    backed_type: type[BackedSparseMatrix]
    memory_type: type[ss.spmatrix]


class BackedSparseMatrix(_cs_matrix):
    """\
    Mixin class for backed sparse matrices.

    Largely needed for the case `backed_sparse_csr(...)[:]`,
    since that calls copy on `.data`, `.indices`, and `.indptr`.
    """

    def copy(self) -> ss.spmatrix:
        if isinstance(self.data, h5py.Dataset):
            return sparse_dataset(self.data.parent).to_memory()
        if isinstance(self.data, ZarrArray):
            import zarr

            return sparse_dataset(
                zarr.open(
                    store=self.data.store,
                    mode="r",
                    chunk_store=self.data.chunk_store,  # chunk_store is needed, not clear why
                )[Path(self.data.path).parent]
            ).to_memory()
<<<<<<< HEAD
        else:
            return super().copy()
=======
        return super().copy()
>>>>>>> c790113f

    def _set_many(self, i: Iterable[int], j: Iterable[int], x):
        """\
        Sets value at each (i, j) to x

        Here (i,j) index major and minor respectively,
        and must not contain duplicate entries.
        """
        # Scipy 1.3+ compat
        n_samples = 1 if np.isscalar(x) else len(x)
        offsets = self._offsets(i, j, n_samples)

        if -1 not in offsets:
            # make a list for interaction with h5py
            offsets = list(offsets)
            # only affects existing non-zero cells
            self.data[offsets] = x
            return

        else:
            raise ValueError(
                "You cannot change the sparsity structure of a SparseDataset."
            )
            # replace where possible
            # mask = offsets > -1
            # # offsets[mask]
            # bool_data_mask = np.zeros(len(self.data), dtype=bool)
            # bool_data_mask[offsets[mask]] = True
            # self.data[bool_data_mask] = x[mask]
            # # self.data[offsets[mask]] = x[mask]
            # # only insertions remain
            # mask = ~mask
            # i = i[mask]
            # i[i < 0] += M
            # j = j[mask]
            # j[j < 0] += N
            # self._insert_many(i, j, x[mask])

    def _zero_many(self, i: Sequence[int], j: Sequence[int]):
        """\
        Sets value at each (i, j) to zero, preserving sparsity structure.

        Here (i,j) index major and minor respectively.
        """
        offsets = self._offsets(i, j, len(i))

        # only assign zeros to the existing sparsity structure
        self.data[list(offsets[offsets > -1])] = 0

    def _offsets(
        self, i: Iterable[int], j: Iterable[int], n_samples: int
    ) -> np.ndarray:
        i, j, M, N = self._prepare_indices(i, j)
        offsets = np.empty(n_samples, dtype=self.indices.dtype)
        ret = _sparsetools.csr_sample_offsets(
            M, N, self.indptr, self.indices, n_samples, i, j, offsets
        )
        if ret == 1:
            # rinse and repeat
            self.sum_duplicates()
            _sparsetools.csr_sample_offsets(
                M, N, self.indptr, self.indices, n_samples, i, j, offsets
            )
        return offsets

    def _get_contiguous_compressed_slice(
        self, s: slice
    ) -> tuple[np.ndarray, np.ndarray, np.ndarray]:
        new_indptr = self.indptr[s.start : s.stop + 1].copy()

        start = new_indptr[0]
        stop = new_indptr[-1]

        new_indptr -= start

        new_data = self.data[start:stop]
        new_indices = self.indices[start:stop]

        return new_data, new_indices, new_indptr


class backed_csr_matrix(BackedSparseMatrix, ss.csr_matrix):
    def _get_intXslice(self, row: int, col: slice) -> ss.csr_matrix:
        return ss.csr_matrix(
            get_compressed_vector(self, row), shape=(1, self.shape[1])
        )[:, col]

    def _get_sliceXslice(self, row: slice, col: slice) -> ss.csr_matrix:
        row = _fix_slice_bounds(row, self.shape[0])
        col = _fix_slice_bounds(col, self.shape[1])

        out_shape = (
            slice_len(row, self.shape[0]),
            slice_len(col, self.shape[1]),
        )
        if out_shape[0] == 1:
            return self._get_intXslice(slice_as_int(row, self.shape[0]), col)
        elif out_shape[1] == self.shape[1] and out_shape[0] < self.shape[0]:
            if row.step == 1:
                return ss.csr_matrix(
                    self._get_contiguous_compressed_slice(row), shape=out_shape
                )
            return self._get_arrayXslice(np.arange(*row.indices(self.shape[0])), col)
        return super()._get_sliceXslice(row, col)

    def _get_arrayXslice(self, row: Sequence[int], col: slice) -> ss.csr_matrix:
        idxs = np.asarray(row)
        if len(idxs) == 0:
            return ss.csr_matrix((0, self.shape[1]))
        if idxs.dtype == bool:
            idxs = np.where(idxs)
        return ss.csr_matrix(
            get_compressed_vectors(self, idxs), shape=(len(idxs), self.shape[1])
        )[:, col]


class backed_csc_matrix(BackedSparseMatrix, ss.csc_matrix):
    def _get_sliceXint(self, row: slice, col: int) -> ss.csc_matrix:
        return ss.csc_matrix(
            get_compressed_vector(self, col), shape=(self.shape[0], 1)
        )[row, :]

    def _get_sliceXslice(self, row: slice, col: slice) -> ss.csc_matrix:
        row = _fix_slice_bounds(row, self.shape[0])
        col = _fix_slice_bounds(col, self.shape[1])

        out_shape = (
            slice_len(row, self.shape[0]),
            slice_len(col, self.shape[1]),
        )

        if out_shape[1] == 1:
            return self._get_sliceXint(row, slice_as_int(col, self.shape[1]))
        elif out_shape[0] == self.shape[0] and out_shape[1] < self.shape[1]:
            if col.step == 1:
                return ss.csc_matrix(
                    self._get_contiguous_compressed_slice(col), shape=out_shape
                )
            return self._get_sliceXarray(row, np.arange(*col.indices(self.shape[1])))
        return super()._get_sliceXslice(row, col)

    def _get_sliceXarray(self, row: slice, col: Sequence[int]) -> ss.csc_matrix:
        idxs = np.asarray(col)
        if len(idxs) == 0:
            return ss.csc_matrix((self.shape[0], 0))
        if idxs.dtype == bool:
            idxs = np.where(idxs)
        return ss.csc_matrix(
            get_compressed_vectors(self, idxs), shape=(self.shape[0], len(idxs))
        )[row, :]


FORMATS = [
    BackedFormat("csr", backed_csr_matrix, ss.csr_matrix),
    BackedFormat("csc", backed_csc_matrix, ss.csc_matrix),
]


def slice_len(s: slice, l: int) -> int:
    """Returns length of `a[s]` where `len(a) == l`."""
    return len(range(*s.indices(l)))


def slice_as_int(s: slice, l: int) -> int:
    """Converts slices of length 1 to the integer index they’ll access."""
    out = list(range(*s.indices(l)))
    assert len(out) == 1
    return out[0]


def get_compressed_vectors(
    x: BackedSparseMatrix, row_idxs: Iterable[int]
) -> tuple[Sequence, Sequence, Sequence]:
    slices = [slice(*(x.indptr[i : i + 2])) for i in row_idxs]
    data = np.concatenate([x.data[s] for s in slices])
    indices = np.concatenate([x.indices[s] for s in slices])
    indptr = list(accumulate(chain((0,), (s.stop - s.start for s in slices))))
    return data, indices, indptr


def get_compressed_vectors_for_slices(
    x: BackedSparseMatrix, slices: Iterable[slice]
) -> tuple[Sequence, Sequence, Sequence]:
    indptr_sels = [x.indptr[slice(s.start, s.stop + 1)] for s in slices]
    data = np.concatenate([x.data[s[0] : s[-1]] for s in indptr_sels])
    indices = np.concatenate([x.indices[s[0] : s[-1]] for s in indptr_sels])
    # Need to track the size of the gaps in the slices to each indptr subselection
    total = indptr_sels[0][0]
    offsets = [total]
    for i, sel in enumerate(indptr_sels[1:]):
        total = (sel[0] - indptr_sels[i][-1]) + total
        offsets.append(total)
    start_indptr = indptr_sels[0] - offsets[0]
    if len(slices) < 2:  # there is only one slice so no need to concatenate
        return data, indices, start_indptr
    end_indptr = np.concatenate(
        [s[1:] - offsets[i + 1] for i, s in enumerate(indptr_sels[1:])]
    )
    indptr = np.concatenate([start_indptr, end_indptr])
    return data, indices, indptr


def get_compressed_vector(
    x: BackedSparseMatrix, idx: int
) -> tuple[Sequence, Sequence, Sequence]:
    s = slice(*(x.indptr[idx : idx + 2]))
    data = x.data[s]
    indices = x.indices[s]
    indptr = [0, len(data)]
    return data, indices, indptr


def subset_by_major_axis_mask(
    mtx: ss.spmatrix, mask: np.ndarray
) -> tuple[np.ndarray, np.ndarray, np.ndarray]:
    slices = np.ma.extras._ezclump(mask)

    def mean_slice_length(slices):
        return floor((slices[-1].stop - slices[0].start) / len(slices))

    # heuristic for whether slicing should be optimized
    if len(slices) > 0:
        if mean_slice_length(slices) <= 7:
            return get_compressed_vectors(mtx, np.where(mask)[0])
        else:
            return get_compressed_vectors_for_slices(mtx, slices)
    return [], [], [0]


def get_format(data: ss.spmatrix) -> str:
    for fmt, _, memory_class in FORMATS:
        if isinstance(data, memory_class):
            return fmt
    raise ValueError(f"Data type {type(data)} is not supported.")


def get_memory_class(format: str) -> type[ss.spmatrix]:
    for fmt, _, memory_class in FORMATS:
        if format == fmt:
            return memory_class
    raise ValueError(f"Format string {format} is not supported.")


def get_backed_class(format: str) -> type[BackedSparseMatrix]:
    for fmt, backed_class, _ in FORMATS:
        if format == fmt:
            return backed_class
    raise ValueError(f"Format string {format} is not supported.")


def _get_group_format(group) -> str:
    if "h5sparse_format" in group.attrs:
        # TODO: Warn about an old format
        # If this is only just going to be public, I could insist it's not like this
        return _read_attr(group.attrs, "h5sparse_format")
    else:
        # Should this be an extra field?
        return _read_attr(group.attrs, "encoding-type").replace("_matrix", "")


class BaseCompressedSparseDataset(ABC):
    """Analogous to :class:`h5py.Dataset <h5py:Dataset>` or `zarr.Array`, but for sparse matrices."""

    _group: GroupStorageType

    def __init__(self, group: GroupStorageType):
        type(self)._check_group_format(group)
        self._group = group

    shape: tuple[int, int]
    """Shape of the matrix."""

    @property
    def group(self):
        """The group underlying the backed matrix."""
        return self._group

    @group.setter
    def group(self, val):
        raise AttributeError(
            f"Do not reset group on a {type(self)} with {val}.  Instead use `sparse_dataset` to make a new class."
        )

    @property
    def backend(self) -> Literal["zarr", "hdf5"]:
        if isinstance(self.group, ZarrGroup):
            return "zarr"
        elif isinstance(self.group, H5Group):
            return "hdf5"
        else:
            raise ValueError(f"Unknown group type {type(self.group)}")

    @property
    def dtype(self) -> np.dtype:
        return self.group["data"].dtype

    @classmethod
    def _check_group_format(cls, group):
        group_format = _get_group_format(group)
        assert group_format == cls.format

    @property
    def format_str(self) -> Literal["csc", "csr"]:
        """DEPRECATED Use .format instead."""
        warnings.warn(
            "The attribute .format_str is deprecated and will be removed in the anndata 0.11.0. "
            "Please use .format instead.",
            FutureWarning,
        )
        return self.format

    @property
    def name(self) -> str:
        return self.group.name

    @property
    def shape(self) -> tuple[int, int]:
        shape = _read_attr(self.group.attrs, "shape", None)
        if shape is None:
            # TODO warn
            shape = self.group.attrs.get("h5sparse_shape")
        return tuple(shape)

    @property
    def value(self) -> ss.spmatrix:
        """DEPRECATED Use .to_memory() instead."""
        warnings.warn(
            "The .value attribute is deprecated and will be removed in the anndata 0.11.0. "
            "Please use .to_memory() instead.",
            FutureWarning,
        )
        return self.to_memory()

    def __repr__(self) -> str:
        return f"{type(self).__name__}: backend {self.backend}, shape {self.shape}, data_dtype {self.dtype}"

    def __getitem__(self, index: Index | tuple[()]) -> float | ss.spmatrix:
        indices = self._normalize_index(index)
        row, col = indices
        mtx = self._to_backed()

        # Handle masked indexing along major axis
        if self.format == "csr" and np.array(row).dtype == bool:
            sub = ss.csr_matrix(
                subset_by_major_axis_mask(mtx, row), shape=(row.sum(), mtx.shape[1])
            )[:, col]
        elif self.format == "csc" and np.array(col).dtype == bool:
            sub = ss.csc_matrix(
                subset_by_major_axis_mask(mtx, col), shape=(mtx.shape[0], col.sum())
            )[row, :]
        else:
            sub = mtx[row, col]

        # If indexing is array x array it returns a backed_sparse_matrix
        # Not sure what the performance is on that operation
        if isinstance(sub, BackedSparseMatrix):
            return get_memory_class(self.format)(sub)
        else:
            return sub

    def _normalize_index(
        self, index: Index | tuple[()]
    ) -> tuple[np.ndarray, np.ndarray]:
        if isinstance(index, tuple) and not len(index):
            index = slice(None)
        row, col = unpack_index(index)
        if all(isinstance(x, cabc.Iterable) for x in (row, col)):
            row, col = np.ix_(row, col)
        return row, col

    def __setitem__(self, index: Index | tuple[()], value):
        warnings.warn(
            "__setitem__ will likely be removed in the near future. We do not recommend relying on its stability.",
            PendingDeprecationWarning,
        )
        row, col = self._normalize_index(index)
        mock_matrix = self._to_backed()
        mock_matrix[row, col] = value

    # TODO: split to other classes?
    def append(self, sparse_matrix: ss.spmatrix):
        # Prep variables
        shape = self.shape
        if isinstance(sparse_matrix, BaseCompressedSparseDataset):
            sparse_matrix = sparse_matrix._to_backed()

        # Check input
        if not ss.isspmatrix(sparse_matrix):
            raise NotImplementedError(
                "Currently, only sparse matrices of equivalent format can be "
                "appended to a SparseDataset."
            )
        if self.format not in {"csr", "csc"}:
            raise NotImplementedError(
                f"The append method for format {self.format} " f"is not implemented."
            )
        if self.format != get_format(sparse_matrix):
            raise ValueError(
                f"Matrices must have same format. Currently are "
                f"{self.format!r} and {get_format(sparse_matrix)!r}"
            )

        # shape
        if self.format == "csr":
            assert (
                shape[1] == sparse_matrix.shape[1]
            ), "CSR matrices must have same size of dimension 1 to be appended."
            new_shape = (shape[0] + sparse_matrix.shape[0], shape[1])
        elif self.format == "csc":
            assert (
                shape[0] == sparse_matrix.shape[0]
            ), "CSC matrices must have same size of dimension 0 to be appended."
            new_shape = (shape[0], shape[1] + sparse_matrix.shape[1])
        else:
            assert False, "We forgot to update this branching to a new format"
        if "h5sparse_shape" in self.group.attrs:
            del self.group.attrs["h5sparse_shape"]
        self.group.attrs["shape"] = new_shape

        # data
        data = self.group["data"]
        orig_data_size = data.shape[0]
        data.resize((orig_data_size + sparse_matrix.data.shape[0],))
        data[orig_data_size:] = sparse_matrix.data

        # indptr
        indptr = self.group["indptr"]
        orig_data_size = indptr.shape[0]
        append_offset = indptr[-1]
        indptr.resize((orig_data_size + sparse_matrix.indptr.shape[0] - 1,))
        indptr[orig_data_size:] = (
            sparse_matrix.indptr[1:].astype(np.int64) + append_offset
        )

        # indices
        indices = self.group["indices"]
        orig_data_size = indices.shape[0]
        indices.resize((orig_data_size + sparse_matrix.indices.shape[0],))
        indices[orig_data_size:] = sparse_matrix.indices

    @cached_property
    def indptr(self) -> np.ndarray:
        arr = self.group["indptr"][...]
        return arr

    def _to_backed(self) -> BackedSparseMatrix:
        format_class = get_backed_class(self.format)
        mtx = format_class(self.shape, dtype=self.dtype)
        mtx.data = self.group["data"]
        mtx.indices = self.group["indices"]
        mtx.indptr = self.indptr
        return mtx

    def to_memory(self) -> ss.spmatrix:
        format_class = get_memory_class(self.format)
        mtx = format_class(self.shape, dtype=self.dtype)
        mtx.data = self.group["data"][...]
        mtx.indices = self.group["indices"][...]
        mtx.indptr = self.indptr
        return mtx


_sparse_dataset_doc = """\
    On disk {format} sparse matrix.

    Parameters
    ----------
    group
        The backing group store.
"""


class CSRDataset(BaseCompressedSparseDataset):
    __doc__ = _sparse_dataset_doc.format(
        format="CSR",
    )
    format = "csr"


class CSCDataset(BaseCompressedSparseDataset):
    __doc__ = _sparse_dataset_doc.format(
        format="CSC",
    )
    format = "csc"


def sparse_dataset(group: GroupStorageType) -> CSRDataset | CSCDataset:
    """Generates a backed mode-compatible sparse dataset class.

    Parameters
    ----------
    group
        The backing group store.

    Returns
    -------
        Sparse dataset class.

    Example
    -------

    >>> import zarr
    >>> from anndata.experimental import sparse_dataset
    >>> group = zarr.open_group("./my_test_store.zarr")
    >>> group["data"] = [10, 20, 30, 40, 50, 60, 70, 80]
    >>> group["indices"] = [0, 1, 1, 3, 2, 3, 4, 5]
    >>> group["indptr"] = [0, 2, 4, 7, 8]
    >>> group.attrs["shape"] = (4, 6)
    >>> group.attrs["encoding-type"] = "csr_matrix"
    >>> sparse_dataset(group)
    CSRDataset: backend zarr, shape (4, 6), data_dtype int64
    """
    encoding_type = _get_group_format(group)
    if encoding_type == "csr":
        return CSRDataset(group)
    elif encoding_type == "csc":
        return CSCDataset(group)


@_subset.register(BaseCompressedSparseDataset)
def subset_sparsedataset(d, subset_idx):
    return d[subset_idx]


## Backwards compat

_sparsedataset_depr_msg = """\
SparseDataset is deprecated and will be removed in late 2024. It has been replaced by the public classes CSRDataset and CSCDataset.

For instance checks, use `isinstance(X, (anndata.experimental.CSRDataset, anndata.experimental.CSCDataset))` instead.

For creation, use `anndata.experimental.sparse_dataset(X)` instead.
"""


class SparseDataset(ABC):
    """DEPRECATED.

    Use CSRDataset, CSCDataset, and sparse_dataset from anndata.experimental instead.
    """

    def __new__(cls, group):
        warnings.warn(FutureWarning(_sparsedataset_depr_msg), stacklevel=2)
        return sparse_dataset(group)

    @classmethod
    def __subclasshook__(cls, C):
        warnings.warn(FutureWarning(_sparsedataset_depr_msg), stacklevel=3)
        return issubclass(C, (CSRDataset, CSCDataset))<|MERGE_RESOLUTION|>--- conflicted
+++ resolved
@@ -17,10 +17,8 @@
 from abc import ABC
 from functools import cached_property
 from itertools import accumulate, chain
-<<<<<<< HEAD
-=======
+
 from math import floor
->>>>>>> c790113f
 from pathlib import Path
 from typing import TYPE_CHECKING, Literal, NamedTuple
 
@@ -30,10 +28,6 @@
 from scipy.sparse import _sparsetools
 
 from anndata._core.index import _fix_slice_bounds
-<<<<<<< HEAD
-=======
-from anndata.compat import H5Group, ZarrArray, ZarrGroup
->>>>>>> c790113f
 
 from ..compat import H5Group, ZarrArray, ZarrGroup, _read_attr
 
@@ -78,12 +72,7 @@
                     chunk_store=self.data.chunk_store,  # chunk_store is needed, not clear why
                 )[Path(self.data.path).parent]
             ).to_memory()
-<<<<<<< HEAD
-        else:
-            return super().copy()
-=======
         return super().copy()
->>>>>>> c790113f
 
     def _set_many(self, i: Iterable[int], j: Iterable[int], x):
         """\
