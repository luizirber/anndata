[build-system]
build-backend = "hatchling.build"
requires = ["hatchling", "hatch-vcs"]

[project]
name = "anndata"
description = "Annotated data."
requires-python = ">=3.8"
license = "BSD-3-Clause"
authors = [
    {name = "Philipp Angerer"},
    {name = "Alex Wolf"},
    {name = "Isaac Virshup"},
    {name = "Sergei Rybakov"},
]
maintainers = [
    {name = "Isaac Virshup", email = "ivirshup@gmail.com"},
    {name = "Philipp Angerer", email = "philipp.angerer@helmholtz-munich.de"},
    {name = "Alex Wolf", email = "f.alex.wolf@gmx.de"},
]
readme = "README.md"
classifiers = [
    "Environment :: Console",
    "Framework :: Jupyter",
    "Intended Audience :: Developers",
    "Intended Audience :: Science/Research",
    "Natural Language :: English",
    "Operating System :: MacOS :: MacOS X",
    "Operating System :: Microsoft :: Windows",
    "Operating System :: POSIX :: Linux",
    "Programming Language :: Python :: 3",
    "Programming Language :: Python :: 3.8",
    "Programming Language :: Python :: 3.9",
    "Programming Language :: Python :: 3.10",
    "Programming Language :: Python :: 3.11",
    "Topic :: Scientific/Engineering :: Bio-Informatics",
    "Topic :: Scientific/Engineering :: Visualization",
]
dependencies = [
    "pandas>=1.1.1",  # pandas <1.1.1 has pandas/issues/35446
    "numpy>=1.16.5",  # required by pandas 1.x
    "scipy>1.4",
    "h5py>=3",
    "natsort",
    "packaging>=20",
    "array_api_compat",
]
dynamic = ["version"]

[project.urls]
Documentation = "https://anndata.readthedocs.io/"
Source = "https://github.com/scverse/anndata"
Home-page = "https://github.com/scverse/anndata"


[project.optional-dependencies]
dev = [
    # dev version generation
    "setuptools_scm",
<<<<<<< HEAD
    # static checking
    "black>=20.8b1",
    "docutils",
    "xarray>=2023.1.0"
=======
    # test speedups
    "pytest-xdist",
>>>>>>> eec2b37f
]
doc = [
    "sphinx>=4.4",
    "sphinx-rtd-theme>=1.1.1",
    "sphinx-autodoc-typehints>=1.11.0",
    "sphinx_issues",
    "sphinxext.opengraph",
    "nbsphinx",
    "scanpydoc[theme]>=0.9",
    "zarr",
    "awkward>=2.0.7",
    "IPython", # For syntax highlighting in notebooks
    "myst_parser",
]
test = [
    "loompy>=3.0.5",
    "pytest>=6.0",
    "pytest-cov>=2.10",
    "zarr",
    "matplotlib",
    "scikit-learn",
    "openpyxl",
    "joblib",
    "boltons",
    "scanpy",
    "dask[array]",
    "awkward>=2.3",
    "pytest_memray",
]
gpu = [
    "cupy",
]

[tool.hatch.build]
exclude = [
    "anndata/tests/test_*.py",
    "anndata/tests/data",
]
[tool.hatch.version]
source = "vcs"
[tool.hatch.build.hooks.vcs]
version-file = "anndata/_version.py"

[tool.coverage.run]
source = ["anndata"]
omit = [
	"setup.py",
	"versioneer.py",
	"anndata/_version.py",
	"**/test_*.py",
]

[tool.pytest.ini_options]
addopts = "--doctest-modules"
python_files = "test_*.py"
testpaths = ["anndata", "docs/concatenation.rst"]
filterwarnings = [
    'ignore:X\.dtype being converted to np.float32:FutureWarning'
]
# For some reason this effects how logging is shown when tests are run
xfail_strict = true
markers = ["gpu: mark test to run on GPU"]

[tool.ruff]
ignore = [
    # module imported but unused -> required for API exports
    "F401",
    # line too long -> we accept long comment lines; black gets rid of long code lines
    "E501",
    # Do not assign a lambda expression, use a def -> Scanpy allows lambda expression assignments,
    "E731",
    # allow I, O, l as variable names -> I is the identity matrix, i, j, k, l is reasonable indexing notation
    "E741",
]
select = [
    "E",
    "F",
    "W",
]
[tool.ruff.per-file-ignores]
# E721 comparing types, but we specifically are checking that we aren't getting subtypes (views)
"anndata/tests/test_readwrite.py" = ["E721"]<|MERGE_RESOLUTION|>--- conflicted
+++ resolved
@@ -57,15 +57,12 @@
 dev = [
     # dev version generation
     "setuptools_scm",
-<<<<<<< HEAD
     # static checking
     "black>=20.8b1",
     "docutils",
     "xarray>=2023.1.0"
-=======
     # test speedups
     "pytest-xdist",
->>>>>>> eec2b37f
 ]
 doc = [
     "sphinx>=4.4",
